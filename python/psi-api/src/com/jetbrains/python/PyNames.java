--- conflicted
+++ resolved
@@ -119,15 +119,10 @@
   public static final String COLLECTIONS = "collections";
   public static final String COLLECTIONS_NAMEDTUPLE = COLLECTIONS + "." + NAMEDTUPLE;
 
-<<<<<<< HEAD
+  public static final String FORMAT = "format";
+  
   public static final String ABSTRACTMETHOD = "abc.abstractmethod";
   public static final String ABSTRACTPROPERTY = "abc.abstractproperty";
-=======
-  public static final String FORMAT = "format";
-
-  public static final String ABSTRACTMETHOD = "abstractmethod";
-  public static final String ABSTRACTPROPERTY = "abstractproperty";
->>>>>>> 6f0f73fe
 
   public static final String TUPLE = "tuple";
   public static final String SET = "set";
