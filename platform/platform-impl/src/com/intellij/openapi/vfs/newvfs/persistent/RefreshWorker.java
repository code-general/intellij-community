--- conflicted
+++ resolved
@@ -19,10 +19,7 @@
  */
 package com.intellij.openapi.vfs.newvfs.persistent;
 
-<<<<<<< HEAD
-=======
 import com.intellij.openapi.application.ex.ApplicationManagerEx;
->>>>>>> 809047de
 import com.intellij.openapi.util.SystemInfo;
 import com.intellij.openapi.util.registry.Registry;
 import com.intellij.openapi.vfs.LocalFileSystem;
@@ -62,11 +59,7 @@
     }
     else {
       if (delegate.getProtocol().equals(LocalFileSystem.PROTOCOL) && 
-<<<<<<< HEAD
-          root.isDirectory() &&
-=======
           root.isDirectory() && ApplicationManagerEx.getApplicationEx().isInternal() &&
->>>>>>> 809047de
           Registry.is("filesystem.useNative")) {
 
         if (SystemInfo.isWindows && Win32LocalFileSystem.isAvailable()) {
